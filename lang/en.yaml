--- conflicted
+++ resolved
@@ -51,13 +51,10 @@
 game_blackjack_description: "🎮 | Play a game of Blackjack!"
 game_dice_description: "🎮 | Roll a dice!"
 game_coinflip_description: "🎮 | Play a game of coinflip!"
-<<<<<<< HEAD
 game_roulette_description: "🎮 | Play a game of Roulette!"
-=======
 game_jackpot_description: "🎮 | Play the jackpot! (Requires 1000 points)"
 game_jackpot_rules_description: "🎮 | Show the jackpot rules!"
 game_showjackpot_description: "🎮 | Show the jackpot prize!"
->>>>>>> 7e02a49c
 
 bug_class_title: "🐞 | Bug Report"
 
@@ -209,7 +206,7 @@
 dice_roll_results: "Individual Dice Results"
 exceeds_max_dice_limit: "You can only roll up to {limit} dice at a time."
 
-roulette_game_title: "🈹 | Roulette"
+roulette_game_title: "💸 | Roulette"
 roulette_your_bet: "Your bet"
 roulette_result: "Result"
 roulette_result_description: "Result: {result}"
