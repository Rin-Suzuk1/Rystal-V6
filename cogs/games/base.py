#  ------------------------------------------------------------
#  Copyright (c) 2024 Rystal-Team
#
#  Permission is hereby granted, free of charge, to any person obtaining a copy
#  of this software and associated documentation files (the "Software"), to deal
#  in the Software without restriction, including without limitation the rights
#  to use, copy, modify, merge, publish, distribute, sublicense, and/or sell
#  copies of the Software, and to permit persons to whom the Software is
#  furnished to do so, subject to the following conditions:
#
#  The above copyright notice and this permission notice shall be included in
#  all copies or substantial portions of the Software.
#
#  THE SOFTWARE IS PROVIDED "AS IS", WITHOUT WARRANTY OF ANY KIND, EXPRESS OR
#  IMPLIED, INCLUDING BUT NOT LIMITED TO THE WARRANTIES OF MERCHANTABILITY,
#  FITNESS FOR A PARTICULAR PURPOSE AND NONINFRINGEMENT. IN NO EVENT SHALL THE
#  AUTHORS OR COPYRIGHT HOLDERS BE LIABLE FOR ANY CLAIM, DAMAGES OR OTHER
#  LIABILITY, WHETHER IN AN ACTION OF CONTRACT, TORT OR OTHERWISE, ARISING FROM,
#  OUT OF OR IN CONNECTION WITH THE SOFTWARE OR THE USE OR OTHER DEALINGS IN
#  THE SOFTWARE.
#  ------------------------------------------------------------
#

import random

import nextcord
from nextcord.ext import commands

from config.loader import (
    default_language,
    jackpot_base_amount,
    jackpot_tax_rate,
    lang,
    type_color,
)
from database import user_handler
from database.global_handler import change_global, get_global
from database.guild_handler import get_guild_language
from module.embeds.blackjack import BlackjackView
from module.embeds.generic import Embeds
from module.embeds.jackpot import create_jackpot_embed
from module.games.blackjack import Blackjack
<<<<<<< HEAD
from module.games.roulette import Roulette, RouletteResult
=======
from module.games.spinner import Spinner
>>>>>>> 7e02a49c

class_namespace = "game_class_title"
MAX_DICE_LIMIT = 10


class GameSystem(commands.Cog):
    def __init__(self, bot):
        self.bot = bot
        self.jackpot_spinner = Spinner()

    @nextcord.slash_command(description=lang[default_language][class_namespace])
    async def game(self, interaction: nextcord.Interaction):
        return

    @game.subcommand(description=lang[default_language][class_namespace])
    async def rules(self, interaction: nextcord.Interaction):
        return

    @rules.subcommand(
        name="jackpot",
        description=lang[default_language]["game_jackpot_rules_description"],
    )
    async def jackpot_rule(self, interaction: nextcord.Interaction):
        await interaction.response.send_message(
            embed=Embeds.message(
                title=lang[await get_guild_language(interaction.guild.id)][
                    "jackpot_game_title"
                ],
                message=lang[await get_guild_language(interaction.guild.id)][
                    "game_jackpot_rules"
                ],
                message_type="info",
            )
        )

    @game.subcommand(description=lang[default_language]["game_blackjack_description"])
    async def blackjack(
        self,
        interaction: nextcord.Interaction,
        bet: int = nextcord.SlashOption(
            name="bet",
            description=lang[default_language]["game_blackjack_bet_description"],
            required=True,
        ),
    ):
        await interaction.response.defer()

        user_id = interaction.user.id
        user_data = await user_handler.get_user_data(user_id)

        if bet <= 0:
            await interaction.followup.send(
                embed=nextcord.Embed(
                    title=lang[await get_guild_language(interaction.guild.id)][
                        class_namespace
                    ],
                    description=lang[await get_guild_language(interaction.guild.id)][
                        "must_be_positive_not_zero"
                    ].format(option="bet"),
                    color=type_color["error"],
                )
            )
            return
        if bet > user_data["points"]:
            await interaction.followup.send(
                embed=Embeds.message(
                    title=lang[await get_guild_language(interaction.guild.id)][
                        class_namespace
                    ],
                    message=lang[await get_guild_language(interaction.guild.id)][
                        "not_enough_points"
                    ],
                    message_type="error",
                ),
            )
            return

        user_data = await user_handler.get_user_data(interaction.user.id)
        bot_data = await user_handler.get_user_data(self.bot.user.id)

        bot_data["points"] -= bet
        user_data["points"] -= bet

        await user_handler.update_user_data(interaction.user.id, user_data)
        await user_handler.update_user_data(self.bot.user.id, bot_data)

        blackjack = Blackjack()
        player_total, dealer_total = blackjack.start_game()
        embed = nextcord.Embed(
            title=lang[await get_guild_language(interaction.guild.id)][
                "blackjack_game_title"
            ],
            description=lang[await get_guild_language(interaction.guild.id)][
                "blackjack_your_move"
            ],
            color=type_color["game"],
        )
        embed.add_field(
            name=lang[await get_guild_language(interaction.guild.id)][
                "blackjack_your_hand"
            ],
            value=f"[{blackjack.hand_str(blackjack.player_hand)}] {lang[await get_guild_language(interaction.guild.id)]['blackjack_total'].format(total=player_total)}",
        )
        embed.add_field(
            name=lang[await get_guild_language(interaction.guild.id)][
                "blackjack_dealer_hand"
            ],
            value=f"[{blackjack.hand_str(blackjack.dealer_hand)}] {lang[await get_guild_language(interaction.guild.id)]['blackjack_total'].format(total=dealer_total)}",
        )
        view = BlackjackView(blackjack, interaction, bet, self.bot.user.id)
        follow_up_msg = await interaction.followup.send(embed=embed, view=view)
        view.set_follow_up(follow_up_msg)

    @game.subcommand(description=lang[default_language]["game_dice_description"])
    async def dice(
        self,
        interaction: nextcord.Interaction,
        amount: int = nextcord.SlashOption(
            name="amount",
            description=lang[default_language]["game_dice_amount_description"],
            required=False,
            default=1,
        ),
    ):
        await interaction.response.defer()

        if amount <= 0:
            await interaction.followup.send(
                embed=nextcord.Embed(
                    title=lang[await get_guild_language(interaction.guild.id)][
                        class_namespace
                    ],
                    description=lang[await get_guild_language(interaction.guild.id)][
                        "must_be_positive_not_zero"
                    ].format(option="number of dice"),
                    color=type_color["error"],
                )
            )
            return

        if amount > MAX_DICE_LIMIT:
            await interaction.followup.send(
                embed=nextcord.Embed(
                    title=lang[await get_guild_language(interaction.guild.id)][
                        class_namespace
                    ],
                    description=lang[await get_guild_language(interaction.guild.id)][
                        "exceeds_max_dice_limit"
                    ].format(limit=MAX_DICE_LIMIT),
                    color=type_color["error"],
                )
            )
            return

        dice_results = [random.randint(1, 6) for _ in range(amount)]
        total = sum(dice_results)

        embed = nextcord.Embed(
            title=lang[await get_guild_language(interaction.guild.id)][
                "dice_roll_title"
            ],
            description=lang[await get_guild_language(interaction.guild.id)][
                "dice_roll_description"
            ].format(num_dices=amount, total=total),
            color=type_color["game"],
        )
        embed.add_field(
            name=lang[await get_guild_language(interaction.guild.id)][
                "dice_roll_results"
            ],
            value=", ".join(map(str, dice_results)),
        )

        await interaction.followup.send(embed=embed)

    @game.subcommand(
        description=lang[default_language]["game_coinflip_description"],
    )
    async def coinflip(
        self,
        interaction: nextcord.Interaction,
        guess=nextcord.SlashOption(
            name="guess", choices=["Heads", "Tails"], required=True
        ),
        bet: int = nextcord.SlashOption(
            name="bet",
            description=lang[default_language]["game_coinflip_bet_description"],
            required=True,
        ),
    ):
        await interaction.response.defer()
        user_id = interaction.user.id

        data = await user_handler.get_user_data(user_id)
        if bet < 0:
            await interaction.followup.send(
                embed=Embeds.message(
                    title=lang[await get_guild_language(interaction.guild.id)][
                        class_namespace
                    ],
                    message=lang[await get_guild_language(interaction.guild.id)][
                        "must_be_positive"
                    ].format(option="bet"),
                    message_type="error",
                ),
            )
            return
        if data["points"] < bet:
            await interaction.followup.send(
                embed=Embeds.message(
                    title=lang[await get_guild_language(interaction.guild.id)][
                        class_namespace
                    ],
                    message=lang[await get_guild_language(interaction.guild.id)][
                        "not_enough_points"
                    ],
                    message_type="error",
                ),
            )
            return

        outcome = random.choice(["Heads", "Tails"])
        bot_data = await user_handler.get_user_data(self.bot.user.id)
        if outcome == guess:
            data["points"] += bet
            bot_data["points"] -= bet
            result_message = lang[await get_guild_language(interaction.guild.id)][
                "coinflip_win"
            ].format(points=bet)
        else:
            data["points"] -= bet
            bot_data["points"] += bet
            result_message = lang[await get_guild_language(interaction.guild.id)][
                "coinflip_lose"
            ].format(points=bet)

        await user_handler.update_user_data(self.bot.user.id, bot_data)
        await user_handler.update_user_data(user_id, data)

        await interaction.followup.send(
            embed=Embeds.message(
                title=lang[await get_guild_language(interaction.guild.id)][
                    class_namespace
                ],
                message=result_message,
                message_type="win" if outcome == guess else "lose",
            ),
        )

    @game.subcommand(
<<<<<<< HEAD
        description=lang[default_language]["game_roulette_description"],
    )
    async def roulette(
            self,
            interaction: nextcord.Interaction,
            bet: int = nextcord.SlashOption(
                name="amount",
                description=lang[default_language]["game_roulette_bet_description"],
                required=True,
            ),
            guess=nextcord.SlashOption(
                name="bet",
                choices=["Green", "Red", "Black"],
                required=True
            ),

    ):
        message_mapper = {
            RouletteResult.ZEROS: "Win",
            RouletteResult.RED: "Win",
            RouletteResult.BLACK: "Win",
            RouletteResult.LOST: "Lost"
        }

        await interaction.response.defer()
        user_id = interaction.user.id

        user_data = await user_handler.get_user_data(user_id)
        if bet < 0:
            await interaction.followup.send(
                embed=Embeds.message(
                    title=lang[await get_guild_language(interaction.guild.id)][
                        class_namespace
                    ],
                    message=lang[await get_guild_language(interaction.guild.id)][
                        "must_be_positive"
                    ].format(option="bet"),
                    message_type="error",
                ),
            )
            return
        if user_data["points"] < bet:
            await interaction.followup.send(
=======
        description=lang[default_language]["game_jackpot_description"],
    )
    async def jackpot(
        self,
        interaction: nextcord.Interaction,
    ):
        await interaction.response.defer()
        jackpot_total = await get_global("jackpot_total")
        if jackpot_total is None or jackpot_total < jackpot_base_amount:
            await change_global("jackpot_total", jackpot_base_amount)
            jackpot_total = jackpot_base_amount

        user_data = await user_handler.get_user_data(interaction.user.id)
        if user_data["points"] < 1000:
            return await interaction.followup.send(
>>>>>>> 7e02a49c
                embed=Embeds.message(
                    title=lang[await get_guild_language(interaction.guild.id)][
                        class_namespace
                    ],
                    message=lang[await get_guild_language(interaction.guild.id)][
                        "not_enough_points"
                    ],
                    message_type="error",
                ),
            )
<<<<<<< HEAD
            return

        roulette = Roulette().spin_wheel()
        bot_data = await user_handler.get_user_data(self.bot.user.id)

        outcome, result = Roulette.check_winner(roulette, guess)
        print(outcome, result)
        if outcome in {
            RouletteResult.RED,
            RouletteResult.BLACK,
        }:
            user_data["points"] += bet * 2
            bot_data["points"] -= bet * 2
        elif outcome == RouletteResult.ZEROS:
            user_data["points"] += bet * 5
            bot_data["points"] -= bet * 5
        elif outcome == RouletteResult.LOST:
            user_data["points"] -= bet
            bot_data["points"] += bet

        await user_handler.update_user_data(user_id, user_data)
        await user_handler.update_user_data(self.bot.user.id, bot_data)

        embed = nextcord.Embed(
            title=lang[await get_guild_language(interaction.guild.id)][
                "roulette_game_title"
            ],
            description=lang[await get_guild_language(interaction.guild.id)][
                "roulette_result_description"
            ].format(result=message_mapper[outcome]),
            color=type_color["win"] if not outcome == RouletteResult.LOST else type_color["lose"],
        )
        embed.add_field(
            name=lang[await get_guild_language(interaction.guild.id)][
                "roulette_your_bet"
            ],
            value=guess
        )
        embed.add_field(
            name=lang[await get_guild_language(interaction.guild.id)][
                "roulette_result"
            ],
            value=result
        )

        await interaction.followup.send(embed=embed)
=======

        user_data["points"] -= 1000
        await user_handler.update_user_data(interaction.user.id, user_data)
        await change_global("jackpot_total", jackpot_total + 1000)
        jackpot_total = await get_global("jackpot_total")

        won, result, mega_score = self.jackpot_spinner.play()

        if won:
            # chunky code here, but it's just a simple jackpot result calculation lmao
            # if you want to make it more readable, help yourself
            if mega_score:
                jackpot_total = round(jackpot_total * 1.5)
                bot_tax = round(jackpot_tax_rate * jackpot_total)
                user_data["points"] += jackpot_total - bot_tax
                await change_global("jackpot_total", jackpot_base_amount)
                bot_data = await user_handler.get_user_data(self.bot.user.id)
                bot_data["points"] += (
                    round(jackpot_total * 0.5) - bot_tax - jackpot_base_amount
                )
            else:
                bot_tax = round(jackpot_tax_rate * jackpot_total)
                user_data["points"] += jackpot_total - bot_tax
                await change_global("jackpot_total", jackpot_base_amount)
                bot_data = await user_handler.get_user_data(self.bot.user.id)
                bot_data["points"] += bot_tax - jackpot_base_amount
            await user_handler.update_user_data(self.bot.user.id, bot_data)
            await user_handler.update_user_data(interaction.user.id, user_data)

        await interaction.followup.send(
            embed=create_jackpot_embed(
                won,
                result,
                jackpot_total,
                user_data["points"],
                mega_score,
                await get_guild_language(interaction.guild.id),
            ),
        )

        return

    @game.subcommand(
        description=lang[default_language]["game_showjackpot_description"],
    )
    async def showjackpot(self, interaction: nextcord.Interaction):
        await interaction.response.defer()
        jackpot_total = await get_global("jackpot_total")
        if jackpot_total is None:
            jackpot_total = jackpot_base_amount
        await interaction.followup.send(
            embed=Embeds.message(
                title=lang[await get_guild_language(interaction.guild.id)][
                    "jackpot_game_title"
                ],
                message=lang[await get_guild_language(interaction.guild.id)][
                    "jackpot_show_total"
                ].format(points=jackpot_total),
                message_type="info",
            )
        )
        return jackpot_total
>>>>>>> 7e02a49c


def setup(bot):
    bot.add_cog(GameSystem(bot))<|MERGE_RESOLUTION|>--- conflicted
+++ resolved
@@ -40,11 +40,8 @@
 from module.embeds.generic import Embeds
 from module.embeds.jackpot import create_jackpot_embed
 from module.games.blackjack import Blackjack
-<<<<<<< HEAD
 from module.games.roulette import Roulette, RouletteResult
-=======
 from module.games.spinner import Spinner
->>>>>>> 7e02a49c
 
 class_namespace = "game_class_title"
 MAX_DICE_LIMIT = 10
@@ -295,7 +292,6 @@
         )
 
     @game.subcommand(
-<<<<<<< HEAD
         description=lang[default_language]["game_roulette_description"],
     )
     async def roulette(
@@ -339,23 +335,7 @@
             return
         if user_data["points"] < bet:
             await interaction.followup.send(
-=======
-        description=lang[default_language]["game_jackpot_description"],
-    )
-    async def jackpot(
-        self,
-        interaction: nextcord.Interaction,
-    ):
-        await interaction.response.defer()
-        jackpot_total = await get_global("jackpot_total")
-        if jackpot_total is None or jackpot_total < jackpot_base_amount:
-            await change_global("jackpot_total", jackpot_base_amount)
-            jackpot_total = jackpot_base_amount
-
-        user_data = await user_handler.get_user_data(interaction.user.id)
-        if user_data["points"] < 1000:
-            return await interaction.followup.send(
->>>>>>> 7e02a49c
+
                 embed=Embeds.message(
                     title=lang[await get_guild_language(interaction.guild.id)][
                         class_namespace
@@ -366,7 +346,6 @@
                     message_type="error",
                 ),
             )
-<<<<<<< HEAD
             return
 
         roulette = Roulette().spin_wheel()
@@ -413,8 +392,23 @@
         )
 
         await interaction.followup.send(embed=embed)
-=======
-
+
+    @game.subcommand(
+        description=lang[default_language]["game_jackpot_description"],
+    )
+    async def jackpot(
+        self,
+        interaction: nextcord.Interaction,
+    ):
+        await interaction.response.defer()
+        jackpot_total = await get_global("jackpot_total")
+        if jackpot_total is None or jackpot_total < jackpot_base_amount:
+            await change_global("jackpot_total", jackpot_base_amount)
+            jackpot_total = jackpot_base_amount
+
+        user_data = await user_handler.get_user_data(interaction.user.id)
+        if user_data["points"] < 1000:
+            return await interaction.followup.send(
         user_data["points"] -= 1000
         await user_handler.update_user_data(interaction.user.id, user_data)
         await change_global("jackpot_total", jackpot_total + 1000)
@@ -476,7 +470,6 @@
             )
         )
         return jackpot_total
->>>>>>> 7e02a49c
 
 
 def setup(bot):
